{
    "mist": {
        "applicationMenu": {
            "app": {
                "label": "__app__",
                "about": "About __app__",
                "checkForUpdates": "Check for updates...",
                "services": "Services",
                "hide": "Hide __app__",
                "hideOthers": "Hide Others",
                "showAll": "Show All",
                "quit": "Quit __app__"
            },
            "edit": {
                "label": "Edit",
                "undo": "Undo",
                "redo": "Redo",
                "cut": "Cut",
                "copy": "Copy",
                "paste": "Paste",
                "selectAll": "Select all"
            },
            "view": {
                "label": "View",
                "fullscreen": "Toggle Fullscreen",
                "languages": "Change language",
                "default": "Default",
                "langCodes" : {
                    "de": "Deutsch",
                    "en": "English",
                    "es": "Español",
                    "fa": "فارسى",
                    "fr": "Français",
                    "it": "Italiano",
                    "ja": "日本語",
                    "ko": "한국어 ",
                    "nl": "Nederlands",
                    "nb": "Norsk",
                    "pt": "Português",
                    "sq": "Shqip",
                    "zh": "普通話",
                    "zh-TW": "國語"
                }
            },
            "accounts": {
                "label": "Accounts",
                "importPresale": "Import Pre-sale Accounts",
                "newAccount": "New account",
                "backup": "Backup",
                "backupKeyStore": "Accounts",
                "backupMist": "Application Data"
            },
            "develop": {
                "label": "Develop",
                "devTools": "Toggle Developer Tools",
                "devToolsMistUI": "Mist UI",
                "devToolsWalletUI": "Wallet UI",
                "devToolsWebview": "__webview__",
                "runTests": "Run tests",
                "logFiles": "Show log file",
                "ethereumNode": "Ethereum Node",
                "network": "Network",
                "mainNetwork": "Main Network",
                "startMining": "⛏ Start Mining (Testnet only)",
                "stopMining": "⛏ Stop Mining"
            },
            "window": {
                "label": "Window",
                "minimize": "Minimize",
                "close": "Close",
                "toFront": "Bring All to Front"
            },
            "help": {
                "label": "Help"
            }
        },
        "errors": {
            "nodeConnect": "Couldn't connect to node? See the logs for more:",
            "nodeStartup": "It seems like the node couldn't be started, do you already have one running? Is it upgrading the database right now?",
            "timeSync": {
                "title": "Your computer's clock is not synced.",
                "description": "To successfully synchronize with the Ethereum network you need to sync your computer's clock with a time sync server.",
                "win32": "Go to your Internet Time Settings in your system preferences and check the box. See this guide for details: http://www.guidingtech.com/3119/windows-clock-sync/",
                "linux": "To enable a time sync server install \"ntp\" via \"apt-get install ntp\".",
                "darwin": "To enable time sync, open the time preferences and check \"Set the time and date automatically\"."
            },
            "legacyChain": {
                "title": "Legacy chain detected",
                "description": "Your node is currently on the unsupported Ethereum Classic chain. To use this chain use tools provided by the ethereum classic project at\nhttps://ethereumclassic.github.io.\n\nTo revert to the main ethereum chain follow the tutorial here:\nhttps://github.com/ethereum/mist/releases/0.8.2"
            }
        },
        "rightClick": {
            "reload": "Reload",
            "openDevTools": "Open Developer Tools",
            "inspectElements": "Inspect Element"
        },
        "nodeInfo": {
            "nodeSyncing": "__blockDiff__ blocks left",
            "blockReceived": "New Block Received",
            "blockNumber": "Your latest block number",
            "timeSinceBlock": "Elapsed time since last block",
            "checkingWhichNetwork": "Checking network...",
            "mainNetwork": "Main-net",
            "testNetwork": "Test-net",
            "privateNetwork": "Private-net",
            "mainnetExplain": "You are on the main Ethereum global network",
            "testnetExplain": "You are on the testnet, DO NOT SEND any real ether to these addresses",
            "privatenetExplain": "You are on a private net, DO NOT SEND any real ether to these addresses",
            "unknownnetExplain": "Unable to determine which network you are on",
            "peers": "peers"
        },
        "sidebar": {
            "buttons": {
                "browser": "Browse"
            }
        },
        "browserBar": {
            "buttons": {
                "noAccounts": "No accounts set",
                "connect": "Connect"
            }
        },
        "startScreen": {
            "runningNodeFound": "Found running Ethereum node!",
            "startingNode": "Starting Ethereum node...",
            "stoppingNode": "Stopping Ethereum node...",
            "startedNode": "Starting application...",
            "nodeConnectionTimeout": "Couldn't start Ethereum node!<br><small>If you <a href='https://www.ethereum.org/cli#geth' class='button' target='_blank'>installed Geth</a>, use this command to run it: <br> <code>geth --ipcpath __path__</code></small><br> <small><a href='https://github.com/ethereum/mist/issues' class='button' target='_blank'> Or report an issue </a></small>",
            "nodeBinaryNotFound": "No Ethereum node binary found!<br><small> <a href='https://www.ethereum.org/cli#geth' class='button' target='_blank'> Please start one manually before. </a> </small>",
            "nodeStarting": "Ethereum node starting up...",
            "nodeStarted": "Ethereum node started",
            "nodeConnected": "Ethereum node connected",
            "nodeStopping": "Ethereum node stopping...",
            "nodeStopped": "Ethereum node stopped",
            "nodeError": "Ethereum node connection error :'(",
            "unableToBindPort": "Ethereum node cannot run. Is another instance already running?",
            "nodeSyncing": "Ethereum node needs to sync, please wait...",
            "nodeSyncInfo": "Downloading block __displayBlock__ of __highestBlock__",
            "nodeSyncInfoStates": "Downloading block __displayBlock__ of __highestBlock__, <br> Downloading chain structure __displayState__ of __displayKnownStates__",
            "nodeSyncConnecting": "Looking for peers...",
            "nodeSyncFoundPeers": "Connecting to __peers__ peers...",
            "nodeSyncingStopped": "Ethereum node sync stopped",
            "peerSearchTimeout": "Skip peer search",
            "launchApp": "Launch Application"
        },
        "popupWindows": {
            "updateAvailable": {
                "download": "Download",
                "newVersionAvailable": "A new version of __app__ is available!",
                "checking": "Checking for updates to __app__...",
                "noUpdateFound": "No update found. You are running the latest version of __app__."
            },
            "requestAccount": {
                "title": "Create account",
                "enterPassword": "Enter password",
                "repeatPassword": "Repeat password",
                "creating": "Generating account...",
                "errors": {
                    "passwordMismatch": "Your passwords don't match.",
                    "passwordTooShort": "Make a longer password"
                }
            },
            "unlockMasterPassword": {
                "title": "Enter master password",
                "enterPassword": "Enter master password",
                "unlocking": "Unlocking...",
                "errors": {
                    "wrongPassword": "Password is wrong, try again."
                }
            },
            "sendTransactionConfirmation": {
                "title": {
                    "sendTransaction": "Send transaction",
                    "contractExecution": "Execute contract",
                    "createContract": "Create contract"
                },
                "contractExecutionInfo": "You are about to execute a function on a contract. This might involve transfer of value.",
                "contractCreationInfo": "You are about to create a contract from the provided data.",
                "enterPassword": "Enter password to confirm the transaction",
                "unlocking": "Confirming...",
                "createContract": "Create contract",
                "estimatedFee": "Estimated fee consumption",
                "estimatedGasError": "Execution failed.  Consumed all provided gas.",
                "gasPrice": "Gas price",
                "perMillionGas": "ether per million gas",
                "gasLimit": "Provide maximum fee",
                "data": "Data",
                "parameters": "Parameters",
                "buttons": {
                    "sendTransaction": "Send transaction"
                },
                "errors": {
                    "connectionTimeout": "Couldn't connect to the node, did it crash in the background?",
<<<<<<< HEAD
                    "wrongPassword": "Wrong password",
                    "multipleKeysMatchAddress": "Multiple keys match address, please remove duplicates from keystore (menu -> accounts -> backup -> accounts)",
                    "insufficientFundsForGas": "Insufficient funds in main account (etherbase) to pay for gas",
                    "sameAccount": "Can't send to itself"
                }
=======
                    "wrongPassword": "Wrong password"
                },
                "showRawBytecode": "show raw bytecode",
                "showDecodedParameters": "show decoded parameters"
>>>>>>> f3a1f8bb
            },
            "onboarding": {
                "description" : "Ethereum is a public blockchain that features a turing complete programming for building solid, decentralized applications.",
                "goToTestnet" : "Use the test network",
                "goToTestnetDescription" : "Test the technology freely in a sandboxed testnet, without using real ether.",
                "gotoMainnet" : "Use the main network",
                "gotoMainnetDescription" : "You’ll need some Ether in order to create and execute contracts. Don't worry, we'll help you get some...",
                "doYouHaveAWalletFile" : "Do you have a wallet file?",
                "walletFileDescription" : "<p>If you participated on the Ethereum Pre-sale 2014, you should have a file named <code>ethereum_wallet_backup.json</code>. It was downloaded after the sale and also sent to your email</p>",
                "dropFilesHere" : "Drop pre-sale file",
                "creating": "Creating...",
                "importing": "Importing...",
                "skip" : "Skip this step",
                "next" : "Next",
                "protectTitle" : "Protect your account",
                "protectDescription" : "Choose a password for your new account. Make it as strong as if it would protect your house keys!",
                "accountTitle" : "Load it up!",
                "accountTitleTestnet" : "Mine some!",
                "etherDescription": "The ethereum network is based on token called “Ether”. You’ll need a small amount of it to do anything on the Ethereum network.",
                "loadItDescription" : "If you already own Bitcoin, or any other cryptocurrency, you can easily convert it to ether using shapeshift. <br><br> We recommend loading somewhere between <strong>0.25 to 1 ether</strong>.",
                "mineItDescription": "<strong>On the testnet you can mine ether yourself by going to the <em>Develop</em> menu and choosing <em>Start Mining</em>. </strong> <br> <strong> DO NOT ATTEMPT TO SEND REAL ETHER TO THIS ADDRESS </strong>",
                "you" : "YOU",
                "etherbase" : "Main account (etherbase)",
                "depositBitcoin" : "Deposit using Bitcoin",
                "viaShapeshift" : "Instant conversion via <a href='https://shapeshift.io/' target='_blank'>Shapeshift</a>",
                "learnIt" : "Learn while you wait",
                "downloadingBlocks": "Downloading blocks",
                "syncMessage": "Block __displayBlock__ of __highestBlockString__",
                "syncMessageWithStates": "Block __displayBlock__ of __highestBlockString__ (Chain structure __statesPercent__%)",
                "tutorial1Description" : "<p> Now the only thing left to do is wait for the download to finish. Here's some reading suggestions: </p> <h4>Make your own money </h4> <p> Make a cryptocurrency with a fixed market supply, tokens representing real world assets, etc </p>",
                "tutorial2Description" : "<h4> Create a crowdsale </h4> <p> Raise funds for a common goal, fully trustable without a third party. Sidestep the hurdle of traditional funding system and go directly to the source by funding an organization via the blockchain.</p>",
                "tutorial3Description" : "<h4> Create a blockchain organization </h4> <p> Create an autonomous organization with rules on spending money and making decisions for you and your investors.</p>",
                "buttons": {
                    "showPassword": "Show password",
                    "importAccount": "Import account",
                    "launchApp": "Launch Application!",
                    "learnReceipt": "Learn this recipe"
                },
                "errors": {
                    "nodeNotStartedYet": "Wait a few more seconds until your node is fully started and try again",
                    "unknownFile": "File not recognised.",
                    "wrongPassword": "Wrong password.",
                    "importFailed": "Couldn't import the file, got: __error__"
                }
            }
        }
    },
    "elements": {
        "checksumAlert":"This address looks valid, but it doesn't have some security features that will protect you against typos, so double check you have the right one. If provided, check if the security icon matches.",
        "identiconHelper": "This is a security icon, if there's any change on the address the resulting icon should be a completely different one"
    }
}<|MERGE_RESOLUTION|>--- conflicted
+++ resolved
@@ -191,18 +191,13 @@
                 },
                 "errors": {
                     "connectionTimeout": "Couldn't connect to the node, did it crash in the background?",
-<<<<<<< HEAD
                     "wrongPassword": "Wrong password",
                     "multipleKeysMatchAddress": "Multiple keys match address, please remove duplicates from keystore (menu -> accounts -> backup -> accounts)",
                     "insufficientFundsForGas": "Insufficient funds in main account (etherbase) to pay for gas",
                     "sameAccount": "Can't send to itself"
-                }
-=======
-                    "wrongPassword": "Wrong password"
                 },
                 "showRawBytecode": "show raw bytecode",
                 "showDecodedParameters": "show decoded parameters"
->>>>>>> f3a1f8bb
             },
             "onboarding": {
                 "description" : "Ethereum is a public blockchain that features a turing complete programming for building solid, decentralized applications.",
